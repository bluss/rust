--- conflicted
+++ resolved
@@ -11,11 +11,7 @@
 // no-pretty-expanded FIXME #15189
 
 use std::thread::Thread;
-<<<<<<< HEAD
-use std::comm::{channel, Sender};
-=======
 use std::sync::mpsc::{channel, Sender};
->>>>>>> bc83a009
 
 pub fn main() { println!("===== WITHOUT THREADS ====="); test00(); }
 
