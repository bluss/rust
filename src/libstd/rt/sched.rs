// Copyright 2013 The Rust Project Developers. See the COPYRIGHT
// file at the top-level directory of this distribution and at
// http://rust-lang.org/COPYRIGHT.
//
// Licensed under the Apache License, Version 2.0 <LICENSE-APACHE or
// http://www.apache.org/licenses/LICENSE-2.0> or the MIT license
// <LICENSE-MIT or http://opensource.org/licenses/MIT>, at your
// option. This file may not be copied, modified, or distributed
// except according to those terms.

use option::*;
use sys;
use cast::transmute;
use clone::Clone;

use super::sleeper_list::SleeperList;
use super::work_queue::WorkQueue;
use super::stack::{StackPool};
use super::rtio::{EventLoop, EventLoopObject, RemoteCallbackObject};
use super::context::Context;
use super::task::{Task, AnySched, Sched};
use super::message_queue::MessageQueue;
use rt::local_ptr;
use rt::local::Local;
use rt::rtio::RemoteCallback;
use rt::metrics::SchedMetrics;
use borrow::{to_uint};

/// The Scheduler is responsible for coordinating execution of Coroutines
/// on a single thread. When the scheduler is running it is owned by
/// thread local storage and the running task is owned by the
/// scheduler.
///
/// XXX: This creates too many callbacks to run_sched_once, resulting
/// in too much allocation and too many events.
pub struct Scheduler {
    /// A queue of available work. Under a work-stealing policy there
    /// is one per Scheduler.
    priv work_queue: WorkQueue<~Task>,
    /// The queue of incoming messages from other schedulers.
    /// These are enqueued by SchedHandles after which a remote callback
    /// is triggered to handle the message.
    priv message_queue: MessageQueue<SchedMessage>,
    /// A shared list of sleeping schedulers. We'll use this to wake
    /// up schedulers when pushing work onto the work queue.
    priv sleeper_list: SleeperList,
    /// Indicates that we have previously pushed a handle onto the
    /// SleeperList but have not yet received the Wake message.
    /// Being `true` does not necessarily mean that the scheduler is
    /// not active since there are multiple event sources that may
    /// wake the scheduler. It just prevents the scheduler from pushing
    /// multiple handles onto the sleeper list.
    priv sleepy: bool,
    /// A flag to indicate we've received the shutdown message and should
    /// no longer try to go to sleep, but exit instead.
    no_sleep: bool,
    stack_pool: StackPool,
    /// The event loop used to drive the scheduler and perform I/O
    event_loop: ~EventLoopObject,
    /// The scheduler's saved context.
    /// Always valid when a task is executing, otherwise not
    priv saved_context: Context,
    /// The currently executing task
    current_task: Option<~Task>,
    /// An action performed after a context switch on behalf of the
    /// code running before the context switch
    priv cleanup_job: Option<CleanupJob>,
    metrics: SchedMetrics,
    /// Should this scheduler run any task, or only pinned tasks?
    run_anything: bool
}

pub struct SchedHandle {
    priv remote: ~RemoteCallbackObject,
    priv queue: MessageQueue<SchedMessage>,
    sched_id: uint
}

pub enum SchedMessage {
    Wake,
    Shutdown,
    PinnedTask(~Task)
}

enum CleanupJob {
    DoNothing,
    GiveTask(~Task, UnsafeTaskReceiver)
}

impl Scheduler {
    pub fn in_task_context(&self) -> bool { self.current_task.is_some() }

    pub fn sched_id(&self) -> uint { to_uint(self) }

    pub fn new(event_loop: ~EventLoopObject,
               work_queue: WorkQueue<~Task>,
               sleeper_list: SleeperList)
        -> Scheduler {

        Scheduler::new_special(event_loop, work_queue, sleeper_list, true)

    }

    pub fn new_special(event_loop: ~EventLoopObject,
                       work_queue: WorkQueue<~Task>,
                       sleeper_list: SleeperList,
                       run_anything: bool)
        -> Scheduler {

        // Lazily initialize the runtime TLS key
        local_ptr::init_tls_key();

        Scheduler {
            sleeper_list: sleeper_list,
            message_queue: MessageQueue::new(),
            sleepy: false,
            no_sleep: false,
            event_loop: event_loop,
            work_queue: work_queue,
            stack_pool: StackPool::new(),
            saved_context: Context::empty(),
            current_task: None,
            cleanup_job: None,
            metrics: SchedMetrics::new(),
            run_anything: run_anything
        }
    }

    // XXX: This may eventually need to be refactored so that
    // the scheduler itself doesn't have to call event_loop.run.
    // That will be important for embedding the runtime into external
    // event loops.
    pub fn run(~self) -> ~Scheduler {
        assert!(!self.in_task_context());

        let mut self_sched = self;

        // Always run through the scheduler loop at least once so that
        // we enter the sleep state and can then be woken up by other
        // schedulers.
        self_sched.event_loop.callback(Scheduler::run_sched_once);

        unsafe {
            let event_loop: *mut ~EventLoopObject = {
                let event_loop: *mut ~EventLoopObject = &mut self_sched.event_loop;
                event_loop
            };

            // Give ownership of the scheduler (self) to the thread
            Local::put(self_sched);

            (*event_loop).run();
        }

        rtdebug!("run taking sched");
        let sched = Local::take::<Scheduler>();
        // XXX: Reenable this once we're using a per-scheduler queue. With a shared
        // queue this is not true
        //assert!(sched.work_queue.is_empty());
        rtdebug!("scheduler metrics: %s\n", {
            use to_str::ToStr;
            sched.metrics.to_str()
        });
        return sched;
    }

    fn run_sched_once() {

        let mut sched = Local::take::<Scheduler>();
        sched.metrics.turns += 1;

        // First, check the message queue for instructions.
        // XXX: perf. Check for messages without atomics.
        // It's ok if we miss messages occasionally, as long as
        // we sync and check again before sleeping.
        if sched.interpret_message_queue() {
            // We performed a scheduling action. There may be other work
            // to do yet, so let's try again later.
            rtdebug!("run_sched_once, interpret_message_queue taking sched");
            let mut sched = Local::take::<Scheduler>();
            sched.metrics.messages_received += 1;
            sched.event_loop.callback(Scheduler::run_sched_once);
            Local::put(sched);
            return;
        }

        // Now, look in the work queue for tasks to run
        rtdebug!("run_sched_once taking");
        let sched = Local::take::<Scheduler>();
        if sched.resume_task_from_queue() {
            // We performed a scheduling action. There may be other work
            // to do yet, so let's try again later.
            do Local::borrow::<Scheduler, ()> |sched| {
                sched.metrics.tasks_resumed_from_queue += 1;
                sched.event_loop.callback(Scheduler::run_sched_once);
            }
            return;
        }

        // If we got here then there was no work to do.
        // Generate a SchedHandle and push it to the sleeper list so
        // somebody can wake us up later.
        rtdebug!("no work to do");
        do Local::borrow::<Scheduler, ()> |sched| {
            sched.metrics.wasted_turns += 1;
            if !sched.sleepy && !sched.no_sleep {
                rtdebug!("sleeping");
                sched.metrics.sleepy_times += 1;
                sched.sleepy = true;
                let handle = sched.make_handle();
                sched.sleeper_list.push(handle);
            } else {
                rtdebug!("not sleeping");
            }
        }
    }

    pub fn make_handle(&mut self) -> SchedHandle {
        let remote = self.event_loop.remote_callback(Scheduler::run_sched_once);

        return SchedHandle {
            remote: remote,
            queue: self.message_queue.clone(),
            sched_id: self.sched_id()
        };
    }

    /// Schedule a task to be executed later.
    ///
    /// Pushes the task onto the work stealing queue and tells the
    /// event loop to run it later. Always use this instead of pushing
    /// to the work queue directly.
    pub fn enqueue_task(&mut self, task: ~Task) {

        // We don't want to queue tasks that belong on other threads,
        // so we send them home at enqueue time.

        // The borrow checker doesn't like our disassembly of the
        // Coroutine struct and partial use and mutation of the
        // fields. So completely disassemble here and stop using?

        // XXX perf: I think we might be able to shuffle this code to
        // only destruct when we need to.

        rtdebug!("a task was queued on: %u", self.sched_id());

        let this = self;

        // We push the task onto our local queue clone.
        this.work_queue.push(task);
        this.event_loop.callback(Scheduler::run_sched_once);

        // We've made work available. Notify a
        // sleeping scheduler.

        // XXX: perf. Check for a sleeper without
        // synchronizing memory.  It's not critical
        // that we always find it.

        // XXX: perf. If there's a sleeper then we
        // might as well just send it the task
        // directly instead of pushing it to the
        // queue. That is essentially the intent here
        // and it is less work.
        match this.sleeper_list.pop() {
            Some(handle) => {
                let mut handle = handle;
                handle.send(Wake)
            }
            None => { (/* pass */) }
        };
    }

    // * Scheduler-context operations

    fn interpret_message_queue(~self) -> bool {
        assert!(!self.in_task_context());

        rtdebug!("looking for scheduler messages");

        let mut this = self;
        match this.message_queue.pop() {
            Some(PinnedTask(task)) => {
                rtdebug!("recv BiasedTask message in sched: %u",
                         this.sched_id());
                let mut task = task;
                task.home = Some(Sched(this.make_handle()));
                this.resume_task_immediately(task);
                return true;
            }

            Some(Wake) => {
                rtdebug!("recv Wake message");
                this.sleepy = false;
                Local::put(this);
                return true;
            }
            Some(Shutdown) => {
                rtdebug!("recv Shutdown message");
                if this.sleepy {
                    // There may be an outstanding handle on the
                    // sleeper list.  Pop them all to make sure that's
                    // not the case.
                    loop {
                        match this.sleeper_list.pop() {
                            Some(handle) => {
                                let mut handle = handle;
                                handle.send(Wake);
                            }
                            None => break
                        }
                    }
                }
                // No more sleeping. After there are no outstanding
                // event loop references we will shut down.
                this.no_sleep = true;
                this.sleepy = false;
                Local::put(this);
                return true;
            }
            None => {
                Local::put(this);
                return false;
            }
        }
    }

    /// Given an input Coroutine sends it back to its home scheduler.
    fn send_task_home(task: ~Task) {
        let mut task = task;
        let mut home = task.home.swap_unwrap();
        match home {
            Sched(ref mut home_handle) => {
                home_handle.send(PinnedTask(task));
            }
            AnySched => {
                rtabort!("error: cannot send anysched task home");
            }
        }
    }

    // Resume a task from the queue - but also take into account that
    // it might not belong here.
    fn resume_task_from_queue(~self) -> bool {
        assert!(!self.in_task_context());

        rtdebug!("looking in work queue for task to schedule");
        let mut this = self;

        // The borrow checker imposes the possibly absurd requirement
        // that we split this into two match expressions. This is due
        // to the inspection of the internal bits of task, as that
        // can't be in scope when we act on task.
        match this.work_queue.pop() {
            Some(task) => {
                let action_id = {
                    let home = &task.home;
                    match home {
                        &Some(Sched(ref home_handle))
                        if home_handle.sched_id != this.sched_id() => {
                            SendHome
                        }
                        &Some(AnySched) if this.run_anything => {
                            ResumeNow
                        }
                        &Some(AnySched) => {
                            Requeue
                        }
                        &Some(Sched(_)) => {
                            ResumeNow
                        }
                        &None => {
                            Homeless
                        }
                    }
                };

                match action_id {
                    SendHome => {
                        rtdebug!("sending task home");
                        Scheduler::send_task_home(task);
                        Local::put(this);
                        return false;
                    }
                    ResumeNow => {
                        rtdebug!("resuming now");
                        this.resume_task_immediately(task);
                        return true;
                    }
                    Requeue => {
                        rtdebug!("re-queueing")
                        this.enqueue_task(task);
                        Local::put(this);
                        return false;
                    }
                    Homeless => {
                        rtabort!("task home was None!");
                    }
                }
            }

            None => {
               rtdebug!("no tasks in queue");
               Local::put(this);
               return false;
           }
        }
    }

    // * Task-context operations

    /// Called by a running task to end execution, after which it will
    /// be recycled by the scheduler for reuse in a new task.
    pub fn terminate_current_task(~self) {
        assert!(self.in_task_context());

        rtdebug!("ending running task");

        do self.deschedule_running_task_and_then |sched, dead_task| {
            let mut dead_task = dead_task;
            let coroutine = dead_task.coroutine.swap_unwrap();
            coroutine.recycle(&mut sched.stack_pool);
        }

        rtabort!("control reached end of task");
    }

    pub fn schedule_task(~self, task: ~Task) {
        assert!(self.in_task_context());

        // is the task home?
        let is_home = task.is_home_no_tls(&self);

        // does the task have a home?
        let homed = task.homed();

        let mut this = self;

        if is_home || (!homed && this.run_anything) {
            // here we know we are home, execute now OR we know we
            // aren't homed, and that this sched doesn't care
            do this.switch_running_tasks_and_then(task) |sched, last_task| {
                sched.enqueue_task(last_task);
            }
        } else if !homed && !this.run_anything {
            // the task isn't homed, but it can't be run here
            this.enqueue_task(task);
            Local::put(this);
        } else {
            // task isn't home, so don't run it here, send it home
            Scheduler::send_task_home(task);
            Local::put(this);
        }
    }

    // Core scheduling ops

    pub fn resume_task_immediately(~self, task: ~Task) {
        let mut this = self;
        assert!(!this.in_task_context());

        rtdebug!("scheduling a task");
        this.metrics.context_switches_sched_to_task += 1;

        // Store the task in the scheduler so it can be grabbed later
        this.current_task = Some(task);
        this.enqueue_cleanup_job(DoNothing);

        Local::put(this);

        // Take pointers to both the task and scheduler's saved registers.
        unsafe {
            let sched = Local::unsafe_borrow::<Scheduler>();
            let (sched_context, _, next_task_context) = (*sched).get_contexts();
            let next_task_context = next_task_context.unwrap();
            // Context switch to the task, restoring it's registers
            // and saving the scheduler's
            Context::swap(sched_context, next_task_context);

            let sched = Local::unsafe_borrow::<Scheduler>();
            // The running task should have passed ownership elsewhere
            assert!((*sched).current_task.is_none());

            // Running tasks may have asked us to do some cleanup
            (*sched).run_cleanup_job();
        }
    }

    /// Block a running task, context switch to the scheduler, then pass the
    /// blocked task to a closure.
    ///
    /// # Safety note
    ///
    /// The closure here is a *stack* closure that lives in the
    /// running task.  It gets transmuted to the scheduler's lifetime
    /// and called while the task is blocked.
    ///
    /// This passes a Scheduler pointer to the fn after the context switch
    /// in order to prevent that fn from performing further scheduling operations.
    /// Doing further scheduling could easily result in infinite recursion.
    pub fn deschedule_running_task_and_then(~self, f: &fn(&mut Scheduler, ~Task)) {
        let mut this = self;
        assert!(this.in_task_context());

        rtdebug!("blocking task");
        this.metrics.context_switches_task_to_sched += 1;

        unsafe {
            let blocked_task = this.current_task.swap_unwrap();
            let f_fake_region = transmute::<&fn(&mut Scheduler, ~Task),
                                            &fn(&mut Scheduler, ~Task)>(f);
            let f_opaque = ClosureConverter::from_fn(f_fake_region);
            this.enqueue_cleanup_job(GiveTask(blocked_task, f_opaque));
        }

        Local::put(this);

        unsafe {
            let sched = Local::unsafe_borrow::<Scheduler>();
            let (sched_context, last_task_context, _) = (*sched).get_contexts();
            let last_task_context = last_task_context.unwrap();
            Context::swap(last_task_context, sched_context);

            // We could be executing in a different thread now
            let sched = Local::unsafe_borrow::<Scheduler>();
            (*sched).run_cleanup_job();
        }
    }

    /// Switch directly to another task, without going through the scheduler.
    /// You would want to think hard about doing this, e.g. if there are
    /// pending I/O events it would be a bad idea.
    pub fn switch_running_tasks_and_then(~self, next_task: ~Task,
                                         f: &fn(&mut Scheduler, ~Task)) {
        let mut this = self;
        assert!(this.in_task_context());

        rtdebug!("switching tasks");
        this.metrics.context_switches_task_to_task += 1;

        let old_running_task = this.current_task.swap_unwrap();
        let f_fake_region = unsafe {
            transmute::<&fn(&mut Scheduler, ~Task),
                        &fn(&mut Scheduler, ~Task)>(f)
        };
        let f_opaque = ClosureConverter::from_fn(f_fake_region);
        this.enqueue_cleanup_job(GiveTask(old_running_task, f_opaque));
        this.current_task = Some(next_task);

        Local::put(this);

        unsafe {
            let sched = Local::unsafe_borrow::<Scheduler>();
            let (_, last_task_context, next_task_context) = (*sched).get_contexts();
            let last_task_context = last_task_context.unwrap();
            let next_task_context = next_task_context.unwrap();
            Context::swap(last_task_context, next_task_context);

            // We could be executing in a different thread now
            let sched = Local::unsafe_borrow::<Scheduler>();
            (*sched).run_cleanup_job();
        }
    }



    // * Other stuff

    pub fn enqueue_cleanup_job(&mut self, job: CleanupJob) {
        assert!(self.cleanup_job.is_none());
        self.cleanup_job = Some(job);
    }

    pub fn run_cleanup_job(&mut self) {
        rtdebug!("running cleanup job");

        assert!(self.cleanup_job.is_some());

        let cleanup_job = self.cleanup_job.swap_unwrap();
        match cleanup_job {
            DoNothing => { }
            GiveTask(task, f) => (f.to_fn())(self, task)
        }
    }

    /// Get mutable references to all the contexts that may be involved in a
    /// context switch.
    ///
    /// Returns (the scheduler context, the optional context of the
    /// task in the cleanup list, the optional context of the task in
    /// the current task slot).  When context switching to a task,
    /// callers should first arrange for that task to be located in the
    /// Scheduler's current_task slot and set up the
    /// post-context-switch cleanup job.
    pub fn get_contexts<'a>(&'a mut self) -> (&'a mut Context,
                                              Option<&'a mut Context>,
                                              Option<&'a mut Context>) {
        let last_task = match self.cleanup_job {
            Some(GiveTask(~ref task, _)) => {
                Some(task)
            }
            Some(DoNothing) => {
                None
            }
            None => fail!("all context switches should have a cleanup job")
        };
        // XXX: Pattern matching mutable pointers above doesn't work
        // because borrowck thinks the three patterns are conflicting
        // borrows
        unsafe {
            let last_task = transmute::<Option<&Task>, Option<&mut Task>>(last_task);
            let last_task_context = match last_task {
                Some(t) => {
                    Some(&mut t.coroutine.get_mut_ref().saved_context)
                }
                None => {
                    None
                }
            };
            let next_task_context = match self.current_task {
                Some(ref mut t) => {
                    Some(&mut t.coroutine.get_mut_ref().saved_context)
                }
                None => {
                    None
                }
            };
            // XXX: These transmutes can be removed after snapshot
            return (transmute(&mut self.saved_context),
                    last_task_context,
                    transmute(next_task_context));
        }
    }
}

// The cases for the below function.
enum ResumeAction {
    SendHome,
    Requeue,
    ResumeNow,
    Homeless
}

impl SchedHandle {
    pub fn send(&mut self, msg: SchedMessage) {
        self.queue.push(msg);
        self.remote.fire();
    }
}

// XXX: Some hacks to put a &fn in Scheduler without borrowck
// complaining
type UnsafeTaskReceiver = sys::Closure;
trait ClosureConverter {
    fn from_fn(&fn(&mut Scheduler, ~Task)) -> Self;
    fn to_fn(self) -> &fn(&mut Scheduler, ~Task);
}
impl ClosureConverter for UnsafeTaskReceiver {
    fn from_fn(f: &fn(&mut Scheduler, ~Task)) -> UnsafeTaskReceiver { unsafe { transmute(f) } }
    fn to_fn(self) -> &fn(&mut Scheduler, ~Task) { unsafe { transmute(self) } }
}


#[cfg(test)]
mod test {
    use int;
    use cell::Cell;
    use unstable::run_in_bare_thread;
    use task::spawn;
    use rt::local::Local;
    use rt::test::*;
    use super::*;
    use rt::thread::Thread;
    use borrow::to_uint;
    use rt::task::{Task,Sched};

    // Confirm that a sched_id actually is the uint form of the
    // pointer to the scheduler struct.
    #[test]
    fn simple_sched_id_test() {
        do run_in_bare_thread {
            let sched = ~new_test_uv_sched();
            assert!(to_uint(sched) == sched.sched_id());
        }
    }

    // Compare two scheduler ids that are different, this should never
    // fail but may catch a mistake someday.
    #[test]
    fn compare_sched_id_test() {
        do run_in_bare_thread {
            let sched_one = ~new_test_uv_sched();
            let sched_two = ~new_test_uv_sched();
            assert!(sched_one.sched_id() != sched_two.sched_id());
        }
    }

    // A simple test to check if a homed task run on a single
    // scheduler ends up executing while home.
    #[test]
    fn test_home_sched() {
        do run_in_bare_thread {
            let mut task_ran = false;
            let task_ran_ptr: *mut bool = &mut task_ran;
            let mut sched = ~new_test_uv_sched();

            let sched_handle = sched.make_handle();
            let sched_id = sched.sched_id();

            let task = ~do Task::new_root_homed(&mut sched.stack_pool,
                                                 Sched(sched_handle)) {
                unsafe { *task_ran_ptr = true };
                let sched = Local::take::<Scheduler>();
                assert!(sched.sched_id() == sched_id);
                Local::put::<Scheduler>(sched);
            };
            sched.enqueue_task(task);
            sched.run();
            assert!(task_ran);
        }
    }

    // A test for each state of schedule_task
    #[test]
    fn test_schedule_home_states() {

        use rt::uv::uvio::UvEventLoop;
        use rt::sched::Shutdown;
        use rt::sleeper_list::SleeperList;
        use rt::work_queue::WorkQueue;

        do run_in_bare_thread {

            let sleepers = SleeperList::new();
            let work_queue = WorkQueue::new();

            // our normal scheduler
            let mut normal_sched = ~Scheduler::new(
                ~UvEventLoop::new(),
                work_queue.clone(),
                sleepers.clone());

            let normal_handle = Cell::new(normal_sched.make_handle());

            // our special scheduler
            let mut special_sched = ~Scheduler::new_special(
                ~UvEventLoop::new(),
                work_queue.clone(),
                sleepers.clone(),
                true);

            let special_handle = Cell::new(special_sched.make_handle());
            let special_handle2 = Cell::new(special_sched.make_handle());
            let special_id = special_sched.sched_id();
            let t1_handle = special_sched.make_handle();
            let t4_handle = special_sched.make_handle();

            let t1f = ~do Task::new_root_homed(&mut special_sched.stack_pool,
                                               Sched(t1_handle)) || {
                let is_home = Task::is_home_using_id(special_id);
                rtdebug!("t1 should be home: %b", is_home);
                assert!(is_home);
            };
            let t1f = Cell::new(t1f);

            let t2f = ~do Task::new_root(&mut normal_sched.stack_pool) {
                let on_special = Task::on_special();
                rtdebug!("t2 should not be on special: %b", on_special);
                assert!(!on_special);
            };
            let t2f = Cell::new(t2f);

            let t3f = ~do Task::new_root(&mut normal_sched.stack_pool) {
                // not on special
                let on_special = Task::on_special();
                rtdebug!("t3 should not be on special: %b", on_special);
                assert!(!on_special);
            };
            let t3f = Cell::new(t3f);

            let t4f = ~do Task::new_root_homed(&mut special_sched.stack_pool,
                                          Sched(t4_handle)) {
                // is home
                let home = Task::is_home_using_id(special_id);
                rtdebug!("t4 should be home: %b", home);
                assert!(home);
            };
            let t4f = Cell::new(t4f);

            // we have four tests, make them as closures
            let t1: ~fn() = || {
                // task is home on special
                let task = t1f.take();
                let sched = Local::take::<Scheduler>();
                sched.schedule_task(task);
            };
            let t2: ~fn() = || {
                // not homed, task doesn't care
                let task = t2f.take();
                let sched = Local::take::<Scheduler>();
                sched.schedule_task(task);
            };
            let t3: ~fn() = || {
                // task not homed, must leave
                let task = t3f.take();
                let sched = Local::take::<Scheduler>();
                sched.schedule_task(task);
            };
            let t4: ~fn() = || {
                // task not home, send home
                let task = t4f.take();
                let sched = Local::take::<Scheduler>();
                sched.schedule_task(task);
            };

            let t1 = Cell::new(t1);
            let t2 = Cell::new(t2);
            let t3 = Cell::new(t3);
            let t4 = Cell::new(t4);

            // build a main task that runs our four tests
            let main_task = ~do Task::new_root(&mut normal_sched.stack_pool) {
                // the two tasks that require a normal start location
                t2.take()();
                t4.take()();
                normal_handle.take().send(Shutdown);
                special_handle.take().send(Shutdown);
            };

            // task to run the two "special start" tests
            let special_task = ~do Task::new_root_homed(
                &mut special_sched.stack_pool,
                Sched(special_handle2.take())) {
                t1.take()();
                t3.take()();
            };

            // enqueue the main tasks
            normal_sched.enqueue_task(special_task);
            normal_sched.enqueue_task(main_task);

            let nsched_cell = Cell::new(normal_sched);
            let normal_thread = do Thread::start {
                let sched = nsched_cell.take();
                sched.run();
            };

            let ssched_cell = Cell::new(special_sched);
            let special_thread = do Thread::start {
                let sched = ssched_cell.take();
                sched.run();
            };

            // wait for the end
            let _thread1 = normal_thread;
            let _thread2 = special_thread;

        }
    }

    // Do it a lot
    #[test]
    fn test_stress_schedule_task_states() {
        let n = stress_factor() * 120;
        for int::range(0,n as int) |_| {
            test_schedule_home_states();
        }
    }

<<<<<<< HEAD
    // The goal is that this is the high-stress test for making sure
    // homing is working. It allocates RUST_RT_STRESS tasks that
    // do nothing but assert that they are home at execution
    // time. These tasks are queued to random schedulers, so sometimes
    // they are home and sometimes not. It also runs RUST_RT_STRESS
    // times.

    #[test]
    #[ignore(reason = "iloopy")]
    fn test_stress_homed_tasks() {
        let n = stress_factor();
        for int::range(0,n as int) |_| {
            run_in_mt_newsched_task_random_homed();
        }
    }

=======
>>>>>>> 06071782
    #[test]
    fn test_simple_scheduling() {
        do run_in_bare_thread {
            let mut task_ran = false;
            let task_ran_ptr: *mut bool = &mut task_ran;

            let mut sched = ~new_test_uv_sched();
            let task = ~do Task::new_root(&mut sched.stack_pool) {
                unsafe { *task_ran_ptr = true; }
            };
            sched.enqueue_task(task);
            sched.run();
            assert!(task_ran);
        }
    }

    #[test]
    fn test_several_tasks() {
        do run_in_bare_thread {
            let total = 10;
            let mut task_count = 0;
            let task_count_ptr: *mut int = &mut task_count;

            let mut sched = ~new_test_uv_sched();
            for int::range(0, total) |_| {
                let task = ~do Task::new_root(&mut sched.stack_pool) {
                    unsafe { *task_count_ptr = *task_count_ptr + 1; }
                };
                sched.enqueue_task(task);
            }
            sched.run();
            assert_eq!(task_count, total);
        }
    }

    #[test]
    fn test_swap_tasks_then() {
        do run_in_bare_thread {
            let mut count = 0;
            let count_ptr: *mut int = &mut count;

            let mut sched = ~new_test_uv_sched();
            let task1 = ~do Task::new_root(&mut sched.stack_pool) {
                unsafe { *count_ptr = *count_ptr + 1; }
                let mut sched = Local::take::<Scheduler>();
                let task2 = ~do Task::new_root(&mut sched.stack_pool) {
                    unsafe { *count_ptr = *count_ptr + 1; }
                };
                // Context switch directly to the new task
                do sched.switch_running_tasks_and_then(task2) |sched, task1| {
                    let task1 = Cell::new(task1);
                    sched.enqueue_task(task1.take());
                }
                unsafe { *count_ptr = *count_ptr + 1; }
            };
            sched.enqueue_task(task1);
            sched.run();
            assert_eq!(count, 3);
        }
    }

    #[bench] #[test] #[ignore(reason = "long test")]
    fn test_run_a_lot_of_tasks_queued() {
        do run_in_bare_thread {
            static MAX: int = 1000000;
            let mut count = 0;
            let count_ptr: *mut int = &mut count;

            let mut sched = ~new_test_uv_sched();

            let start_task = ~do Task::new_root(&mut sched.stack_pool) {
                run_task(count_ptr);
            };
            sched.enqueue_task(start_task);
            sched.run();

            assert_eq!(count, MAX);

            fn run_task(count_ptr: *mut int) {
                do Local::borrow::<Scheduler, ()> |sched| {
                    let task = ~do Task::new_root(&mut sched.stack_pool) {
                        unsafe {
                            *count_ptr = *count_ptr + 1;
                            if *count_ptr != MAX {
                                run_task(count_ptr);
                            }
                        }
                    };
                    sched.enqueue_task(task);
                }
            };
        }
    }

    #[test]
    fn test_block_task() {
        do run_in_bare_thread {
            let mut sched = ~new_test_uv_sched();
            let task = ~do Task::new_root(&mut sched.stack_pool) {
                let sched = Local::take::<Scheduler>();
                assert!(sched.in_task_context());
                do sched.deschedule_running_task_and_then() |sched, task| {
                    let task = Cell::new(task);
                    assert!(!sched.in_task_context());
                    sched.enqueue_task(task.take());
                }
            };
            sched.enqueue_task(task);
            sched.run();
        }
    }

    #[test]
    fn test_io_callback() {
        // This is a regression test that when there are no schedulable tasks
        // in the work queue, but we are performing I/O, that once we do put
        // something in the work queue again the scheduler picks it up and doesn't
        // exit before emptying the work queue
        do run_in_newsched_task {
            do spawn {
                let sched = Local::take::<Scheduler>();
                do sched.deschedule_running_task_and_then |sched, task| {
                    let task = Cell::new(task);
                    do sched.event_loop.callback_ms(10) {
                        rtdebug!("in callback");
                        let mut sched = Local::take::<Scheduler>();
                        sched.enqueue_task(task.take());
                        Local::put(sched);
                    }
                }
            }
        }
    }

    #[test]
    fn handle() {
        use rt::comm::*;

        do run_in_bare_thread {
            let (port, chan) = oneshot::<()>();
            let port_cell = Cell::new(port);
            let chan_cell = Cell::new(chan);
            let mut sched1 = ~new_test_uv_sched();
            let handle1 = sched1.make_handle();
            let handle1_cell = Cell::new(handle1);
            let task1 = ~do Task::new_root(&mut sched1.stack_pool) {
                chan_cell.take().send(());
            };
            sched1.enqueue_task(task1);

            let mut sched2 = ~new_test_uv_sched();
            let task2 = ~do Task::new_root(&mut sched2.stack_pool) {
                port_cell.take().recv();
                // Release the other scheduler's handle so it can exit
                handle1_cell.take();
            };
            sched2.enqueue_task(task2);

            let sched1_cell = Cell::new(sched1);
            let _thread1 = do Thread::start {
                let sched1 = sched1_cell.take();
                sched1.run();
            };

            let sched2_cell = Cell::new(sched2);
            let _thread2 = do Thread::start {
                let sched2 = sched2_cell.take();
                sched2.run();
            };
        }
    }

    #[test]
    fn multithreading() {
        use rt::comm::*;
        use iter::Times;
        use vec::OwnedVector;
        use container::Container;

        do run_in_mt_newsched_task {
            let mut ports = ~[];
            for 10.times {
                let (port, chan) = oneshot();
                let chan_cell = Cell::new(chan);
                do spawntask_later {
                    chan_cell.take().send(());
                }
                ports.push(port);
            }

            while !ports.is_empty() {
                ports.pop().recv();
            }
        }
    }

    #[test]
    fn thread_ring() {
        use rt::comm::*;
        use comm::{GenericPort, GenericChan};

        do run_in_mt_newsched_task {
            let (end_port, end_chan) = oneshot();

            let n_tasks = 10;
            let token = 2000;

            let mut (p, ch1) = stream();
            ch1.send((token, end_chan));
            let mut i = 2;
            while i <= n_tasks {
                let (next_p, ch) = stream();
                let imm_i = i;
                let imm_p = p;
                do spawntask_random {
                    roundtrip(imm_i, n_tasks, &imm_p, &ch);
                };
                p = next_p;
                i += 1;
            }
            let imm_p = p;
            let imm_ch = ch1;
            do spawntask_random {
                roundtrip(1, n_tasks, &imm_p, &imm_ch);
            }

            end_port.recv();
        }

        fn roundtrip(id: int, n_tasks: int,
                     p: &Port<(int, ChanOne<()>)>, ch: &Chan<(int, ChanOne<()>)>) {
            while (true) {
                match p.recv() {
                    (1, end_chan) => {
                        debug!("%d\n", id);
                        end_chan.send(());
                        return;
                    }
                    (token, end_chan) => {
                        debug!("thread: %d   got token: %d", id, token);
                        ch.send((token - 1, end_chan));
                        if token <= n_tasks {
                            return;
                        }
                    }
                }
            }
        }
    }

    #[test]
    fn start_closure_dtor() {
        use ops::Drop;

        // Regression test that the `start` task entrypoint can
        // contain dtors that use task resources
        do run_in_newsched_task {
            struct S { field: () }

            impl Drop for S {
                fn finalize(&self) {
                    let _foo = @0;
                }
            }

            let s = S { field: () };

            do spawntask {
                let _ss = &s;
            }
        }
    }
}<|MERGE_RESOLUTION|>--- conflicted
+++ resolved
@@ -867,25 +867,6 @@
         }
     }
 
-<<<<<<< HEAD
-    // The goal is that this is the high-stress test for making sure
-    // homing is working. It allocates RUST_RT_STRESS tasks that
-    // do nothing but assert that they are home at execution
-    // time. These tasks are queued to random schedulers, so sometimes
-    // they are home and sometimes not. It also runs RUST_RT_STRESS
-    // times.
-
-    #[test]
-    #[ignore(reason = "iloopy")]
-    fn test_stress_homed_tasks() {
-        let n = stress_factor();
-        for int::range(0,n as int) |_| {
-            run_in_mt_newsched_task_random_homed();
-        }
-    }
-
-=======
->>>>>>> 06071782
     #[test]
     fn test_simple_scheduling() {
         do run_in_bare_thread {
