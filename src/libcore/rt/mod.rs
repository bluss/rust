--- conflicted
+++ resolved
@@ -33,13 +33,10 @@
 pub mod local_services;
 mod local_heap;
 
-<<<<<<< HEAD
-=======
 /// Tools for testing the runtime
 #[cfg(test)]
 pub mod test;
 
->>>>>>> 063851ff
 pub fn start(main: *u8, _argc: int, _argv: **c_char, _crate_map: *u8) -> int {
     use self::sched::{Scheduler, Task};
     use self::uvio::UvEventLoop;
